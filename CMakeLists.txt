--- conflicted
+++ resolved
@@ -99,7 +99,6 @@
             target_link_libraries(crypting_static ${CRYPTOPP_LIB})
             set(CRYPTOPP_LIB_FOUND TRUE)
         else()
-<<<<<<< HEAD
             message(STATUS "⚠️  Found headers but no matching library, will try manual linking")
             # Try common library names in standard paths as last resort
             find_library(CRYPTOPP_LIB 
@@ -112,13 +111,11 @@
                 target_link_libraries(crypting_static ${CRYPTOPP_LIB})
                 set(CRYPTOPP_LIB_FOUND TRUE)
             endif()
-=======
             message(STATUS "⚠️  Found headers but no matching library, trying system library")
             # Try linking with standard name
             target_link_libraries(crypting cryptopp)
             target_link_libraries(crypting_static cryptopp)
             set(CRYPTOPP_LIB_FOUND TRUE)
->>>>>>> c17482fe
         endif()
     endif()
 endif()
@@ -137,13 +134,10 @@
 # Final check - if still not found, provide comprehensive error message with instructions
 if(NOT CRYPTOPP_LIB_FOUND)
     message(FATAL_ERROR 
-<<<<<<< HEAD
-        "Crypto++ library not found. Please install it using one of these methods:\n"
-=======
+"Crypto++ library not found. Please install it using one of these methods:\n"
         "❌ Crypto++ library not found!\n"
         "\n"
         "Please install Crypto++ using one of these methods:\n"
->>>>>>> c17482fe
         "\n"
         "📦 PACKAGE MANAGERS:\n"
         "  Ubuntu/Debian:  sudo apt-get install libcrypto++-dev\n"
@@ -156,7 +150,6 @@
         "🔨 BUILD FROM SOURCE (latest stable v8.9.0):\n"
         "  wget https://github.com/weidai11/cryptopp/releases/download/CRYPTOPP_8_9_0/cryptopp890.zip\n"
         "  unzip cryptopp890.zip && cd cryptopp\n"
-<<<<<<< HEAD
         "  make -j\\$(nproc) && sudo make install\n"
         "  sudo ldconfig  # Linux only\n"
         "\n"
@@ -164,14 +157,12 @@
         "  Check pkg-config: pkg-config --exists libcrypto++\n"
         "  Check library:    find /usr -name '*crypto*' -type f 2>/dev/null\n"
         "  Check headers:    find /usr -name 'cryptlib.h' 2>/dev/null"
-=======
         "  make -j\$(nproc) && sudo make install\n"
         "  sudo ldconfig  # Linux only\n"
         "\n"
         "🔗 More info: https://cryptopp.com/wiki/Linux\n"
         "\n"
         "After installation, re-run cmake to detect the library."
->>>>>>> c17482fe
     )
 endif()
 
